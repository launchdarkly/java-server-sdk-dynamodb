apply plugin: 'java'
apply plugin: 'maven-publish'
apply plugin: 'signing'
apply plugin: 'idea'
apply plugin: 'com.github.johnrengelman.shadow'
apply plugin: 'io.codearte.nexus-staging'

import com.github.jengelman.gradle.plugins.shadow.tasks.ConfigureShadowRelocation

configurations.all {
    // check for updates every build for dependencies with: 'changing: true'
    resolutionStrategy.cacheChangingModulesFor 0, 'seconds'
}

repositories {
    mavenLocal()
    // Before LaunchDarkly release artifacts get synced to Maven Central they are here along with snapshots:
    maven { url "https://oss.sonatype.org/content/groups/public/" }
    mavenCentral()
}

allprojects {
    group = 'com.launchdarkly'
    version = "${version}"
    sourceCompatibility = 1.8
    targetCompatibility = 1.8
}

ext {
    sdkBasePackage = "com.launchdarkly.client.dynamodb"
    sdkBaseName = "launchdarkly-client-dynamodb-store"
}

ext.libraries = [:]

// Add dependencies to "libraries.internal" that are not exposed in our public API. These
// will be embedded with shaded names in the uberjar.
libraries.internal = [
    "com.google.guava:guava:19.0"
]

// Add dependencies to "libraries.external" that are exposed in our public API, or that have
// global state that must be shared between the SDK and the caller. These are not embedded
// in the uberjar; the caller must provide them on the classpath at runtime.
libraries.external = [
<<<<<<< HEAD
    "com.launchdarkly:launchdarkly-client:4.6.0",
    "com.amazonaws:aws-java-sdk-dynamodb:1.11.327",
=======
    "com.launchdarkly:launchdarkly-client:4.6.0-SNAPSHOT",
    "software.amazon.awssdk:dynamodb:2.1.4",
>>>>>>> 254c257c
    "org.slf4j:slf4j-api:1.7.21"
]

// Add dependencies to "libraries.test" that are used only in unit tests.
libraries.test = [
    "org.hamcrest:hamcrest-all:1.3",
    "junit:junit:4.12",
    "ch.qos.logback:logback-classic:1.1.7",
    "com.launchdarkly:launchdarkly-client:4.6.0:test" // our unit tests use helper classes from the SDK
]

dependencies {
    implementation libraries.internal
    compileClasspath libraries.external
    runtime libraries.internal
    testImplementation libraries.test, libraries.internal, libraries.external

    // Unlike what the name might suggest, the "shadow" configuration specifies dependencies that
    // should *not* be shaded by the Shadow plugin when we build our shaded jars.
    shadow libraries.external
}

buildscript {
    repositories {
        jcenter()
        mavenCentral()
        mavenLocal()
    }
    dependencies {
        classpath 'org.ajoberstar:gradle-git:1.5.0-rc.1'
        classpath 'com.github.jengelman.gradle.plugins:shadow:2.0.4'
        classpath "io.codearte.gradle.nexus:gradle-nexus-staging-plugin:0.8.0"
    }
}

task sourcesJar(type: Jar, dependsOn: classes) {
    classifier = 'sources'
    from sourceSets.main.allSource
}

task javadocJar(type: Jar, dependsOn: javadoc) {
    classifier = 'javadoc'
    from javadoc.destinationDir
}

shadowJar {
    baseName = sdkBaseName
    
    // No classifier means that the shaded jar becomes the default artifact
    classifier = ''

    manifest {
        attributes("Implementation-Version": version)
    }
}

task relocateShadowJar(type: ConfigureShadowRelocation) {
    target = tasks.shadowJar
    prefix = "com.launchdarkly.shaded"
}

tasks.shadowJar.dependsOn tasks.relocateShadowJar

artifacts {
    archives sourcesJar, javadocJar, shadowJar
}

test {
    testLogging {
        events "passed", "skipped", "failed", "standardOut", "standardError"
        showStandardStreams = true
        exceptionFormat = 'full'
    }
}

idea {
    module {
        downloadJavadoc = true
        downloadSources = true
    }
}

nexusStaging {
    packageGroup = "com.launchdarkly"
}

def pomConfig = {
    name 'LaunchDarkly Java SDK DynamoDB integration'
    packaging 'jar'
    url 'https://github.com/launchdarkly/java-client-dynamodb'

    licenses {
        license {
            name 'The Apache License, Version 2.0'
            url 'http://www.apache.org/licenses/LICENSE-2.0.txt'
        }
    }

    developers {
        developer {
            id 'jkodumal'
            name 'John Kodumal'
            email 'john@launchdarkly.com'
        }
    }

    scm {
        connection 'scm:git:git://github.com/launchdarkly/java-client-dynamodb.git'
        developerConnection 'scm:git:ssh:git@github.com:launchdarkly/java-client-dynamodb.git'
        url 'https://github.com/launchdarkly/java-client-dynamodb'
    }
}

publishing {
    publications {
        shadow(MavenPublication) { publication ->
            project.shadow.component(publication)

            artifactId = sdkBaseName
            artifact sourcesJar
            artifact javadocJar
            
            pom.withXml {
                def root = asNode()
                root.appendNode('description', 'DynamoDB-backed feature store for the LaunchDarkly Java SDK')
                asNode().children().last() + pomConfig
            }
        }
    }
    repositories {
        mavenLocal()
        maven {
            def releasesRepoUrl = "https://oss.sonatype.org/service/local/staging/deploy/maven2/"
            def snapshotsRepoUrl = "https://oss.sonatype.org/content/repositories/snapshots/"
            url = version.endsWith('SNAPSHOT') ? snapshotsRepoUrl : releasesRepoUrl
            credentials {
                username ossrhUsername
                password ossrhPassword
            }
        }
    }
}

signing {
    sign publishing.publications.shadow
}<|MERGE_RESOLUTION|>--- conflicted
+++ resolved
@@ -43,13 +43,8 @@
 // global state that must be shared between the SDK and the caller. These are not embedded
 // in the uberjar; the caller must provide them on the classpath at runtime.
 libraries.external = [
-<<<<<<< HEAD
     "com.launchdarkly:launchdarkly-client:4.6.0",
-    "com.amazonaws:aws-java-sdk-dynamodb:1.11.327",
-=======
-    "com.launchdarkly:launchdarkly-client:4.6.0-SNAPSHOT",
     "software.amazon.awssdk:dynamodb:2.1.4",
->>>>>>> 254c257c
     "org.slf4j:slf4j-api:1.7.21"
 ]
 
