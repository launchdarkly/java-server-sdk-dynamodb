package com.launchdarkly.client.dynamodb;

import com.google.common.collect.ImmutableMap;
import com.launchdarkly.client.VersionedData;
import com.launchdarkly.client.VersionedDataKind;
import com.launchdarkly.client.utils.FeatureStoreCore;
import com.launchdarkly.client.utils.FeatureStoreHelpers;

import org.slf4j.Logger;
import org.slf4j.LoggerFactory;

import java.io.IOException;
import java.util.AbstractMap;
import java.util.ArrayList;
import java.util.HashMap;
import java.util.HashSet;
import java.util.List;
import java.util.Map;
import java.util.Set;

import software.amazon.awssdk.services.dynamodb.DynamoDbClient;
import software.amazon.awssdk.services.dynamodb.model.AttributeValue;
import software.amazon.awssdk.services.dynamodb.model.ComparisonOperator;
import software.amazon.awssdk.services.dynamodb.model.Condition;
import software.amazon.awssdk.services.dynamodb.model.ConditionalCheckFailedException;
import software.amazon.awssdk.services.dynamodb.model.GetItemResponse;
import software.amazon.awssdk.services.dynamodb.model.QueryRequest;
import software.amazon.awssdk.services.dynamodb.model.QueryResponse;
import software.amazon.awssdk.services.dynamodb.model.WriteRequest;
import software.amazon.awssdk.services.dynamodb.paginators.QueryIterable;

/**
 * Internal implementation of the DynamoDB feature store.
 * <p>
 * Implementation notes:
 * <ul>
 * 
 * <li> Feature flags, segments, and any other kind of entity the LaunchDarkly client may wish
 * to store, are all put in the same table. The only two required attributes are "key" (which
 * is present in all storeable entities) and "namespace" (a parameter from the client that is
 * used to disambiguate between flags and segments).
 *
 * <li> Because of DynamoDB's restrictions on attribute values (e.g. empty strings are not
 * allowed), the standard DynamoDB marshaling mechanism with one attribute per object property
 * is not used. Instead, the entire object is serialized to JSON and stored in a single
 * attribute, "item". The "version" property is also stored as a separate attribute since it
 * is used for updates.
 *
 * <li> Since DynamoDB doesn't have transactions, the init() method - which replaces the entire data
 * store - is not atomic, so there can be a race condition if another process is adding new data
 * via upsert(). To minimize this, we don't delete all the data at the start; instead, we update
 * the items we've received, and then delete all other items. That could potentially result in
 * deleting new data from another process, but that would be the case anyway if the init()
 * happened to execute later than the upsert(); we are relying on the fact that normally the
 * process that did the init() will also receive the new data shortly and do its own upsert().
 *
 * <li> DynamoDB has a maximum item size of 400KB. Since each feature flag or user segment is
 * stored as a single item, this mechanism will not work for extremely large flags or segments.
 * </ul>
 */
class DynamoDBFeatureStoreCore implements FeatureStoreCore {
  private static final Logger logger = LoggerFactory.getLogger(DynamoDBFeatureStoreCore.class);
  
  static final String partitionKey = "namespace";
  static final String sortKey = "key";
  private static final String versionAttribute = "version";
  private static final String itemJsonAttribute = "item";
  
  private final DynamoDbClient client;
  private final String tableName;
  private final String prefix;
  
  private Runnable updateHook;
  
  DynamoDBFeatureStoreCore(DynamoDbClient client, String tableName, String prefix) {
    this.client = client;
    this.tableName = tableName;
    this.prefix = "".equals(prefix) ? null : prefix;
  }
  
	@Override
	public void close() throws IOException {
	  client.close();
	}

  @Override
  public <T extends VersionedData> T getInternal(VersionedDataKind<T> kind, String key) {
    GetItemResponse resp = getItemByKeys(namespaceForKind(kind), key);
    return unmarshalItem(kind, resp.item());
  }

  @Override
  public <T extends VersionedData> Map<String, T> getAllInternal(VersionedDataKind<T> kind) {
    Map<String, T> itemsOut = new HashMap<>();
    for (QueryResponse resp: client.queryPaginator(makeQueryForKind(kind).build())) {
      for (Map<String, AttributeValue> item: resp.items()) {
        T itemOut = unmarshalItem(kind, item);
        if (itemOut != null) {
          itemsOut.put(itemOut.getKey(), itemOut);
        }
      }
    }
    return itemsOut;
  }

<<<<<<< HEAD
  @Override
  public void initInternal(Map<VersionedDataKind<?>, Map<String, ? extends VersionedData>> allData) {
    // Start by reading the existing keys; we will later delete any of these that weren't in allData.
    Set<Map.Entry<String, String>> unusedOldKeys = readExistingKeys(allData.keySet());
    
    List<WriteRequest> requests = new ArrayList<>();
    int numItems = 0;
    
    // Insert or update every provided item
    for (Map.Entry<VersionedDataKind<?>, Map<String, ? extends VersionedData>> entry: allData.entrySet()) {
      VersionedDataKind<?> kind = entry.getKey();
      for (VersionedData item: entry.getValue().values()) {       
        Map<String, AttributeValue> encodedItem = marshalItem(kind, item);
        requests.add(WriteRequest.builder().putRequest(builder -> builder.item(encodedItem)).build());
        
        Map.Entry<String, String> combinedKey = new AbstractMap.SimpleEntry<>(
            namespaceForKind(kind), item.getKey());
        unusedOldKeys.remove(combinedKey);
        
        numItems++;
      }
    }
    
    // Now delete any previously existing items whose keys were not in the current data
    for (Map.Entry<String, String> combinedKey: unusedOldKeys) {
      if (!combinedKey.getKey().equals(initedKey())) {
        Map<String, AttributeValue> keys = ImmutableMap.of(
            partitionKey, AttributeValue.builder().s(combinedKey.getKey()).build(),
            sortKey, AttributeValue.builder().s(combinedKey.getValue()).build());
        requests.add(WriteRequest.builder().deleteRequest(builder -> builder.key(keys)).build());
      }
    }
    
    // Now set the special key that we check in initializedInternal()
    Map<String, AttributeValue> initedItem = ImmutableMap.of(
        partitionKey, AttributeValue.builder().s(initedKey()).build(),
        sortKey, AttributeValue.builder().s(initedKey()).build());
    requests.add(WriteRequest.builder().putRequest(builder -> builder.item(initedItem)).build());
    
    batchWriteRequests(client, tableName, requests);
    
    logger.info("Initialized table {} with {} items", tableName, numItems);
  }
=======
	@Override
	public void initInternal(Map<VersionedDataKind<?>, Map<String, ? extends VersionedData>> allData) {
	  // Start by reading the existing keys; we will later delete any of these that weren't in allData.
	  Set<Map.Entry<String, String>> unusedOldKeys = readExistingKeys(allData.keySet());
		
	  List<WriteRequest> requests = new ArrayList<>();
	  int numItems = 0;
	  
	  // Insert or update every provided item
	  for (Map.Entry<VersionedDataKind<?>, Map<String, ? extends VersionedData>> entry: allData.entrySet()) {
	    VersionedDataKind<?> kind = entry.getKey();
	    for (VersionedData item: entry.getValue().values()) {	      
	      Map<String, AttributeValue> encodedItem = marshalItem(kind, item);
	      requests.add(new WriteRequest(new PutRequest(encodedItem)));
	      
	      Map.Entry<String, String> combinedKey = new AbstractMap.SimpleEntry<>(
	          namespaceForKind(kind), item.getKey());
	      unusedOldKeys.remove(combinedKey);
	      
	      numItems++;
	    }
	  }
	  
	  // Now delete any previously existing items whose keys were not in the current data
	  for (Map.Entry<String, String> combinedKey: unusedOldKeys) {
	    if (!combinedKey.getKey().equals(initedKey())) {
	      Map<String, AttributeValue> keys = ImmutableMap.of(
	          partitionKey, new AttributeValue(combinedKey.getKey()),
	          sortKey, new AttributeValue(combinedKey.getValue()));
	      requests.add(new WriteRequest(new DeleteRequest(keys)));
	    }
	  }
	  
	  // Now set the special key that we check in initializedInternal()
	  Map<String, AttributeValue> initedItem = ImmutableMap.of(
        partitionKey, new AttributeValue(initedKey()),
        sortKey, new AttributeValue(initedKey()));
	  requests.add(new WriteRequest(new PutRequest(initedItem)));
	  
	  batchWriteRequests(client, tableName, requests);
	  
	  logger.info("Initialized table {} with {} items", tableName, numItems);
	}
>>>>>>> 90b9acb7

  @Override
  public <T extends VersionedData> T upsertInternal(VersionedDataKind<T> kind, T item) {
    Map<String, AttributeValue> encodedItem = marshalItem(kind, item);
    
    if (updateHook != null) {
      updateHook.run();
    }
    
    try {
      client.putItem(builder -> builder.tableName(tableName)
          .item(encodedItem)
          .conditionExpression("attribute_not_exists(#namespace) or attribute_not_exists(#key) or :version > #version")
          .expressionAttributeNames(ImmutableMap.of(
              "#namespace", partitionKey,
              "#key", sortKey,
              "#version", versionAttribute))
          .expressionAttributeValues(ImmutableMap.of(
              ":version", AttributeValue.builder().n(String.valueOf(item.getVersion())).build()))
      );
    } catch (ConditionalCheckFailedException e) {
      // The item was not updated because there's a newer item in the database.
      // We must now read the item that's in the database and return it, so CachingStoreWrapper can cache it.
      return getInternal(kind, item.getKey());
    }
    
    return item;
  }

  @Override
  public boolean initializedInternal() {
    GetItemResponse resp = getItemByKeys(initedKey(), initedKey());
    return resp.item() != null && resp.item().size() > 0;
  }
  
	public void setUpdateHook(Runnable updateHook) {
	  this.updateHook = updateHook;
	}
	
	private String prefixedNamespace(String base) {
	  return prefix == null ? base : (prefix + ":" + base);
	}
	
	private String namespaceForKind(VersionedDataKind<?> kind) {
	  return prefixedNamespace(kind.getNamespace());
	}
	
	private String initedKey() {
	  return prefixedNamespace("$inited");
	}

<<<<<<< HEAD
  private QueryRequest.Builder makeQueryForKind(VersionedDataKind<?> kind) {
    Map<String, Condition> keyConditions = ImmutableMap.of(
        partitionKey,
        Condition.builder()
          .comparisonOperator(ComparisonOperator.EQ)
          .attributeValueList(AttributeValue.builder().s(namespaceForKind(kind)).build())
          .build()
    );
    return QueryRequest.builder()
        .tableName(tableName)
        .consistentRead(true)
        .keyConditions(keyConditions);
  }
  
  private GetItemResponse getItemByKeys(String namespace, String key) {
    Map<String, AttributeValue> keyMap = ImmutableMap.of(
        partitionKey, AttributeValue.builder().s(namespace).build(),
        sortKey, AttributeValue.builder().s(key).build()
    );
    return client.getItem(builder -> builder.tableName(tableName)
        .consistentRead(true)
        .key(keyMap)
    );
  }
  
  private Set<Map.Entry<String, String>> readExistingKeys(Iterable<VersionedDataKind<?>> kinds) {
    Set<Map.Entry<String, String>> keys = new HashSet<>();
    for (VersionedDataKind<?> kind: kinds) {
      QueryRequest req = makeQueryForKind(kind)
        .projectionExpression("#namespace, #key")
        .expressionAttributeNames(ImmutableMap.of(
            "#namespace", partitionKey, "#key", sortKey))
        .build();
      QueryIterable queryResults = client.queryPaginator(req);
      for (QueryResponse resp: queryResults) {
        for (Map<String, AttributeValue> item: resp.items()) {
          String namespace = item.get(partitionKey).s();
          String key = item.get(sortKey).s();
          keys.add(new AbstractMap.SimpleEntry<>(namespace, key));
        }
=======
	  QueryRequest req = new QueryRequest(tableName);
	  req.setConsistentRead(true);
	  req.addKeyConditionsEntry(partitionKey, cond);
	  return req;
	}
	
	private GetItemResult getItemByKeys(String namespace, String key) {
	  Map<String, AttributeValue> keyMap = ImmutableMap.of(
        partitionKey, new AttributeValue(namespace),
        sortKey, new AttributeValue(key)
    );
	  GetItemRequest req = new GetItemRequest(tableName, keyMap, true);
	  return client.getItem(req);
	}
	
	private Set<Map.Entry<String, String>> readExistingKeys(Iterable<VersionedDataKind<?>> kinds) {
	  Set<Map.Entry<String, String>> keys = new HashSet<>();
	  for (VersionedDataKind<?> kind: kinds) {
	    QueryRequest req = makeQueryForKind(kind);
	    req.setProjectionExpression("#namespace, #key");
	    req.addExpressionAttributeNamesEntry("#namespace", partitionKey);
	    req.addExpressionAttributeNamesEntry("#key", sortKey);
	    for (QueryResult result: paginateQuery(req)) {
	      for (Map<String, AttributeValue> item: result.getItems()) {
	        String namespace = item.get(partitionKey).getS();
	        String key = item.get(sortKey).getS();
	        keys.add(new AbstractMap.SimpleEntry<>(namespace, key));
	      }
	    }
	  }
	  return keys;
	}
	
	private Map<String, AttributeValue> marshalItem(VersionedDataKind<?> kind, VersionedData item) {
	  String json = FeatureStoreHelpers.marshalJson(item);
	  return ImmutableMap.of(
        partitionKey, new AttributeValue(namespaceForKind(kind)),
        sortKey, new AttributeValue(item.getKey()),
        versionAttribute, new AttributeValue().withN(String.valueOf(item.getVersion())),
        itemJsonAttribute, new AttributeValue(json)
	  );
	}
	
	private <T extends VersionedData> T unmarshalItem(VersionedDataKind<T> kind, Map<String, AttributeValue> item) {
	  if (item == null || item.size() == 0) {
	    return null;
	  }
	  AttributeValue jsonAttr = item.get(itemJsonAttribute);
	  if (jsonAttr == null || jsonAttr.getS() == null) {
	    throw new IllegalStateException("DynamoDB map did not contain expected item string");
	  }
	  return FeatureStoreHelpers.unmarshalJson(kind, jsonAttr.getS());
	}
	
	Iterable<QueryResult> paginateQuery(final QueryRequest request) {
	  return new Iterable<QueryResult>() {
	    public Iterator<QueryResult> iterator() {
	      return new QueryIterator(request);
	    }
	  };
	}
	
	private class QueryIterator implements Iterator<QueryResult> {
	  private boolean eof;
	  private QueryRequest request;
	  
	  QueryIterator(QueryRequest request) {
	    this.request = request;
	  }
	  
    @Override
    public boolean hasNext() {
      return !eof;
    }

    @Override
    public QueryResult next() {
      if (eof) {
        return null;
      }
      QueryResult result = client.query(request);
      if (result.getLastEvaluatedKey() != null) {
        request.setExclusiveStartKey(result.getLastEvaluatedKey());
      } else {
        eof = true;
>>>>>>> 90b9acb7
      }
    }
<<<<<<< HEAD
    return keys;
  }
  
  private Map<String, AttributeValue> marshalItem(VersionedDataKind<?> kind, VersionedData item) {
    String json = FeatureStoreHelpers.marshalJson(item);
    return ImmutableMap.<String, AttributeValue>of(
        partitionKey, AttributeValue.builder().s(namespaceForKind(kind)).build(),
        sortKey, AttributeValue.builder().s(item.getKey()).build(),
        versionAttribute, AttributeValue.builder().n(String.valueOf(item.getVersion())).build(),
        itemJsonAttribute, AttributeValue.builder().s(json).build()
    );
  }
  
  private <T extends VersionedData> T unmarshalItem(VersionedDataKind<T> kind, Map<String, AttributeValue> item) {
    if (item == null || item.size() == 0) {
      return null;
    }
    AttributeValue jsonAttr = item.get(itemJsonAttribute);
    if (jsonAttr == null || jsonAttr.s() == null) {
      throw new IllegalStateException("DynamoDB map did not contain expected item string");
    }
    return FeatureStoreHelpers.unmarshalJson(kind, jsonAttr.s());
  }
  
  static void batchWriteRequests(DynamoDbClient client, String tableName, List<WriteRequest> requests) {
    int batchSize = 25;
    for (int i = 0; i < requests.size(); i += batchSize) {
      int limit = (i + batchSize < requests.size()) ? (i + batchSize) : requests.size();
      List<WriteRequest> batch = requests.subList(i, limit); 
      Map<String, List<WriteRequest>> batchMap = ImmutableMap.of(tableName, batch);
      client.batchWriteItem(builder -> builder.requestItems(batchMap));
    }
  }
=======
	}
	
	static void batchWriteRequests(AmazonDynamoDB client, String tableName, List<WriteRequest> requests) {
	  int batchSize = 25;
	  for (int i = 0; i < requests.size(); i += batchSize) {
	    int limit = (i + batchSize < requests.size()) ? (i + batchSize) : requests.size();
	    List<WriteRequest> batch = requests.subList(i, limit); 
	    Map<String, List<WriteRequest>> batchMap = ImmutableMap.of(tableName, batch);
	    client.batchWriteItem(batchMap);
	  }
	}
>>>>>>> 90b9acb7
}<|MERGE_RESOLUTION|>--- conflicted
+++ resolved
@@ -103,7 +103,6 @@
     return itemsOut;
   }
 
-<<<<<<< HEAD
   @Override
   public void initInternal(Map<VersionedDataKind<?>, Map<String, ? extends VersionedData>> allData) {
     // Start by reading the existing keys; we will later delete any of these that weren't in allData.
@@ -147,51 +146,6 @@
     
     logger.info("Initialized table {} with {} items", tableName, numItems);
   }
-=======
-	@Override
-	public void initInternal(Map<VersionedDataKind<?>, Map<String, ? extends VersionedData>> allData) {
-	  // Start by reading the existing keys; we will later delete any of these that weren't in allData.
-	  Set<Map.Entry<String, String>> unusedOldKeys = readExistingKeys(allData.keySet());
-		
-	  List<WriteRequest> requests = new ArrayList<>();
-	  int numItems = 0;
-	  
-	  // Insert or update every provided item
-	  for (Map.Entry<VersionedDataKind<?>, Map<String, ? extends VersionedData>> entry: allData.entrySet()) {
-	    VersionedDataKind<?> kind = entry.getKey();
-	    for (VersionedData item: entry.getValue().values()) {	      
-	      Map<String, AttributeValue> encodedItem = marshalItem(kind, item);
-	      requests.add(new WriteRequest(new PutRequest(encodedItem)));
-	      
-	      Map.Entry<String, String> combinedKey = new AbstractMap.SimpleEntry<>(
-	          namespaceForKind(kind), item.getKey());
-	      unusedOldKeys.remove(combinedKey);
-	      
-	      numItems++;
-	    }
-	  }
-	  
-	  // Now delete any previously existing items whose keys were not in the current data
-	  for (Map.Entry<String, String> combinedKey: unusedOldKeys) {
-	    if (!combinedKey.getKey().equals(initedKey())) {
-	      Map<String, AttributeValue> keys = ImmutableMap.of(
-	          partitionKey, new AttributeValue(combinedKey.getKey()),
-	          sortKey, new AttributeValue(combinedKey.getValue()));
-	      requests.add(new WriteRequest(new DeleteRequest(keys)));
-	    }
-	  }
-	  
-	  // Now set the special key that we check in initializedInternal()
-	  Map<String, AttributeValue> initedItem = ImmutableMap.of(
-        partitionKey, new AttributeValue(initedKey()),
-        sortKey, new AttributeValue(initedKey()));
-	  requests.add(new WriteRequest(new PutRequest(initedItem)));
-	  
-	  batchWriteRequests(client, tableName, requests);
-	  
-	  logger.info("Initialized table {} with {} items", tableName, numItems);
-	}
->>>>>>> 90b9acb7
 
   @Override
   public <T extends VersionedData> T upsertInternal(VersionedDataKind<T> kind, T item) {
@@ -243,7 +197,6 @@
 	  return prefixedNamespace("$inited");
 	}
 
-<<<<<<< HEAD
   private QueryRequest.Builder makeQueryForKind(VersionedDataKind<?> kind) {
     Map<String, Condition> keyConditions = ImmutableMap.of(
         partitionKey,
@@ -284,102 +237,14 @@
           String key = item.get(sortKey).s();
           keys.add(new AbstractMap.SimpleEntry<>(namespace, key));
         }
-=======
-	  QueryRequest req = new QueryRequest(tableName);
-	  req.setConsistentRead(true);
-	  req.addKeyConditionsEntry(partitionKey, cond);
-	  return req;
-	}
-	
-	private GetItemResult getItemByKeys(String namespace, String key) {
-	  Map<String, AttributeValue> keyMap = ImmutableMap.of(
-        partitionKey, new AttributeValue(namespace),
-        sortKey, new AttributeValue(key)
-    );
-	  GetItemRequest req = new GetItemRequest(tableName, keyMap, true);
-	  return client.getItem(req);
-	}
-	
-	private Set<Map.Entry<String, String>> readExistingKeys(Iterable<VersionedDataKind<?>> kinds) {
-	  Set<Map.Entry<String, String>> keys = new HashSet<>();
-	  for (VersionedDataKind<?> kind: kinds) {
-	    QueryRequest req = makeQueryForKind(kind);
-	    req.setProjectionExpression("#namespace, #key");
-	    req.addExpressionAttributeNamesEntry("#namespace", partitionKey);
-	    req.addExpressionAttributeNamesEntry("#key", sortKey);
-	    for (QueryResult result: paginateQuery(req)) {
-	      for (Map<String, AttributeValue> item: result.getItems()) {
-	        String namespace = item.get(partitionKey).getS();
-	        String key = item.get(sortKey).getS();
-	        keys.add(new AbstractMap.SimpleEntry<>(namespace, key));
-	      }
-	    }
-	  }
-	  return keys;
-	}
-	
-	private Map<String, AttributeValue> marshalItem(VersionedDataKind<?> kind, VersionedData item) {
-	  String json = FeatureStoreHelpers.marshalJson(item);
-	  return ImmutableMap.of(
-        partitionKey, new AttributeValue(namespaceForKind(kind)),
-        sortKey, new AttributeValue(item.getKey()),
-        versionAttribute, new AttributeValue().withN(String.valueOf(item.getVersion())),
-        itemJsonAttribute, new AttributeValue(json)
-	  );
-	}
-	
-	private <T extends VersionedData> T unmarshalItem(VersionedDataKind<T> kind, Map<String, AttributeValue> item) {
-	  if (item == null || item.size() == 0) {
-	    return null;
-	  }
-	  AttributeValue jsonAttr = item.get(itemJsonAttribute);
-	  if (jsonAttr == null || jsonAttr.getS() == null) {
-	    throw new IllegalStateException("DynamoDB map did not contain expected item string");
-	  }
-	  return FeatureStoreHelpers.unmarshalJson(kind, jsonAttr.getS());
-	}
-	
-	Iterable<QueryResult> paginateQuery(final QueryRequest request) {
-	  return new Iterable<QueryResult>() {
-	    public Iterator<QueryResult> iterator() {
-	      return new QueryIterator(request);
-	    }
-	  };
-	}
-	
-	private class QueryIterator implements Iterator<QueryResult> {
-	  private boolean eof;
-	  private QueryRequest request;
-	  
-	  QueryIterator(QueryRequest request) {
-	    this.request = request;
-	  }
-	  
-    @Override
-    public boolean hasNext() {
-      return !eof;
-    }
-
-    @Override
-    public QueryResult next() {
-      if (eof) {
-        return null;
-      }
-      QueryResult result = client.query(request);
-      if (result.getLastEvaluatedKey() != null) {
-        request.setExclusiveStartKey(result.getLastEvaluatedKey());
-      } else {
-        eof = true;
->>>>>>> 90b9acb7
-      }
-    }
-<<<<<<< HEAD
+      }
+    }
     return keys;
   }
   
   private Map<String, AttributeValue> marshalItem(VersionedDataKind<?> kind, VersionedData item) {
     String json = FeatureStoreHelpers.marshalJson(item);
-    return ImmutableMap.<String, AttributeValue>of(
+    return ImmutableMap.of(
         partitionKey, AttributeValue.builder().s(namespaceForKind(kind)).build(),
         sortKey, AttributeValue.builder().s(item.getKey()).build(),
         versionAttribute, AttributeValue.builder().n(String.valueOf(item.getVersion())).build(),
@@ -407,17 +272,4 @@
       client.batchWriteItem(builder -> builder.requestItems(batchMap));
     }
   }
-=======
-	}
-	
-	static void batchWriteRequests(AmazonDynamoDB client, String tableName, List<WriteRequest> requests) {
-	  int batchSize = 25;
-	  for (int i = 0; i < requests.size(); i += batchSize) {
-	    int limit = (i + batchSize < requests.size()) ? (i + batchSize) : requests.size();
-	    List<WriteRequest> batch = requests.subList(i, limit); 
-	    Map<String, List<WriteRequest>> batchMap = ImmutableMap.of(tableName, batch);
-	    client.batchWriteItem(batchMap);
-	  }
-	}
->>>>>>> 90b9acb7
 }