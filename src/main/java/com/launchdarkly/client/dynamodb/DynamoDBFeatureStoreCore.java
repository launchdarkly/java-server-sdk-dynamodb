package com.launchdarkly.client.dynamodb;

import com.google.common.collect.ImmutableMap;
import com.launchdarkly.client.VersionedData;
import com.launchdarkly.client.VersionedDataKind;
import com.launchdarkly.client.utils.FeatureStoreCore;
import com.launchdarkly.client.utils.FeatureStoreHelpers;

import org.slf4j.Logger;
import org.slf4j.LoggerFactory;

import java.io.IOException;
import java.util.AbstractMap;
import java.util.ArrayList;
import java.util.HashMap;
import java.util.HashSet;
import java.util.List;
import java.util.Map;
import java.util.Set;

import software.amazon.awssdk.services.dynamodb.DynamoDbClient;
import software.amazon.awssdk.services.dynamodb.model.AttributeValue;
import software.amazon.awssdk.services.dynamodb.model.ComparisonOperator;
import software.amazon.awssdk.services.dynamodb.model.Condition;
import software.amazon.awssdk.services.dynamodb.model.ConditionalCheckFailedException;
import software.amazon.awssdk.services.dynamodb.model.GetItemResponse;
import software.amazon.awssdk.services.dynamodb.model.QueryRequest;
import software.amazon.awssdk.services.dynamodb.model.QueryResponse;
import software.amazon.awssdk.services.dynamodb.model.WriteRequest;
import software.amazon.awssdk.services.dynamodb.paginators.QueryIterable;

/**
 * Internal implementation of the DynamoDB feature store.
 * <p>
 * Implementation notes:
 * <ul>
 * 
 * <li> Feature flags, segments, and any other kind of entity the LaunchDarkly client may wish
 * to store, are all put in the same table. The only two required attributes are "key" (which
 * is present in all storeable entities) and "namespace" (a parameter from the client that is
 * used to disambiguate between flags and segments).
 *
 * <li> Because of DynamoDB's restrictions on attribute values (e.g. empty strings are not
 * allowed), the standard DynamoDB marshaling mechanism with one attribute per object property
 * is not used. Instead, the entire object is serialized to JSON and stored in a single
 * attribute, "item". The "version" property is also stored as a separate attribute since it
 * is used for updates.
 *
 * <li> Since DynamoDB doesn't have transactions, the init() method - which replaces the entire data
 * store - is not atomic, so there can be a race condition if another process is adding new data
 * via upsert(). To minimize this, we don't delete all the data at the start; instead, we update
 * the items we've received, and then delete all other items. That could potentially result in
 * deleting new data from another process, but that would be the case anyway if the init()
 * happened to execute later than the upsert(); we are relying on the fact that normally the
 * process that did the init() will also receive the new data shortly and do its own upsert().
 *
 * <li> DynamoDB has a maximum item size of 400KB. Since each feature flag or user segment is
 * stored as a single item, this mechanism will not work for extremely large flags or segments.
 * </ul>
 */
class DynamoDBFeatureStoreCore implements FeatureStoreCore {
  private static final Logger logger = LoggerFactory.getLogger(DynamoDBFeatureStoreCore.class);
  
  static final String partitionKey = "namespace";
  static final String sortKey = "key";
  private static final String versionAttribute = "version";
  private static final String itemJsonAttribute = "item";
  
  private final DynamoDbClient client;
  private final String tableName;
  private final String prefix;
  
  private Runnable updateHook;
  
  DynamoDBFeatureStoreCore(DynamoDbClient client, String tableName, String prefix) {
    this.client = client;
    this.tableName = tableName;
    this.prefix = "".equals(prefix) ? null : prefix;
  }
  
<<<<<<< HEAD
	@Override
	public void close() throws IOException {
	  client.close();
	}

  @Override
  public <T extends VersionedData> T getInternal(VersionedDataKind<T> kind, String key) {
    GetItemResponse resp = getItemByKeys(namespaceForKind(kind), key);
    return unmarshalItem(kind, resp.item());
  }

  @Override
  public <T extends VersionedData> Map<String, T> getAllInternal(VersionedDataKind<T> kind) {
    Map<String, T> itemsOut = new HashMap<>();
    for (QueryResponse resp: client.queryPaginator(makeQueryForKind(kind).build())) {
      for (Map<String, AttributeValue> item: resp.items()) {
=======
    @Override
    public void close() throws IOException {
      client.shutdown();
    }

    @Override
    public <T extends VersionedData> T getInternal(VersionedDataKind<T> kind, String key) {
        GetItemResult result = getItemByKeys(namespaceForKind(kind), key);
        return unmarshalItem(kind, result.getItem());
    }

    @Override
    public <T extends VersionedData> Map<String, T> getAllInternal(VersionedDataKind<T> kind) {
      Map<String, T> itemsOut = new HashMap<>();
    for (QueryResult result: paginateQuery(makeQueryForKind(kind))) {
      for (Map<String, AttributeValue> item: result.getItems()) {
>>>>>>> e3375f95
        T itemOut = unmarshalItem(kind, item);
        if (itemOut != null) {
          itemsOut.put(itemOut.getKey(), itemOut);
        }
      }
    }
    return itemsOut;
<<<<<<< HEAD
  }

  @Override
  public void initInternal(Map<VersionedDataKind<?>, Map<String, ? extends VersionedData>> allData) {
    // Start by reading the existing keys; we will later delete any of these that weren't in allData.
    Set<Map.Entry<String, String>> unusedOldKeys = readExistingKeys(allData.keySet());
    
    List<WriteRequest> requests = new ArrayList<>();
    int numItems = 0;
    
    // Insert or update every provided item
    for (Map.Entry<VersionedDataKind<?>, Map<String, ? extends VersionedData>> entry: allData.entrySet()) {
      VersionedDataKind<?> kind = entry.getKey();
      for (VersionedData item: entry.getValue().values()) {       
        Map<String, AttributeValue> encodedItem = marshalItem(kind, item);
        requests.add(WriteRequest.builder().putRequest(builder -> builder.item(encodedItem)).build());
        
        Map.Entry<String, String> combinedKey = new AbstractMap.SimpleEntry<>(
            namespaceForKind(kind), item.getKey());
        unusedOldKeys.remove(combinedKey);
        
        numItems++;
      }
    }
    
    // Now delete any previously existing items whose keys were not in the current data
    for (Map.Entry<String, String> combinedKey: unusedOldKeys) {
      if (!combinedKey.getKey().equals(initedKey())) {
        Map<String, AttributeValue> keys = ImmutableMap.of(
            partitionKey, AttributeValue.builder().s(combinedKey.getKey()).build(),
            sortKey, AttributeValue.builder().s(combinedKey.getValue()).build());
        requests.add(WriteRequest.builder().deleteRequest(builder -> builder.key(keys)).build());
      }
    }
    
    // Now set the special key that we check in initializedInternal()
    Map<String, AttributeValue> initedItem = ImmutableMap.of(
        partitionKey, AttributeValue.builder().s(initedKey()).build(),
        sortKey, AttributeValue.builder().s(initedKey()).build());
    requests.add(WriteRequest.builder().putRequest(builder -> builder.item(initedItem)).build());
    
    batchWriteRequests(client, tableName, requests);
    
    logger.info("Initialized table {} with {} items", tableName, numItems);
  }

  @Override
  public <T extends VersionedData> T upsertInternal(VersionedDataKind<T> kind, T item) {
    Map<String, AttributeValue> encodedItem = marshalItem(kind, item);
    
    if (updateHook != null) {
      updateHook.run();
    }
    
    try {
      client.putItem(builder -> builder.tableName(tableName)
          .item(encodedItem)
          .conditionExpression("attribute_not_exists(#namespace) or attribute_not_exists(#key) or :version > #version")
          .expressionAttributeNames(ImmutableMap.of(
              "#namespace", partitionKey,
              "#key", sortKey,
              "#version", versionAttribute))
          .expressionAttributeValues(ImmutableMap.of(
              ":version", AttributeValue.builder().n(String.valueOf(item.getVersion())).build()))
      );
    } catch (ConditionalCheckFailedException e) {
      // The item was not updated because there's a newer item in the database.
      // We must now read the item that's in the database and return it, so CachingStoreWrapper can cache it.
      return getInternal(kind, item.getKey());
    }
    
    return item;
  }

  @Override
  public boolean initializedInternal() {
    GetItemResponse resp = getItemByKeys(initedKey(), initedKey());
    return resp.item() != null && resp.item().size() > 0;
  }
  
	public void setUpdateHook(Runnable updateHook) {
	  this.updateHook = updateHook;
	}
	
	private String prefixedNamespace(String base) {
	  return prefix == null ? base : (prefix + ":" + base);
	}
	
	private String namespaceForKind(VersionedDataKind<?> kind) {
	  return prefixedNamespace(kind.getNamespace());
	}
	
	private String initedKey() {
	  return prefixedNamespace("$inited");
	}

  private QueryRequest.Builder makeQueryForKind(VersionedDataKind<?> kind) {
    Map<String, Condition> keyConditions = ImmutableMap.of(
        partitionKey,
        Condition.builder()
          .comparisonOperator(ComparisonOperator.EQ)
          .attributeValueList(AttributeValue.builder().s(namespaceForKind(kind)).build())
          .build()
    );
    return QueryRequest.builder()
        .tableName(tableName)
        .consistentRead(true)
        .keyConditions(keyConditions);
  }
  
  private GetItemResponse getItemByKeys(String namespace, String key) {
    Map<String, AttributeValue> keyMap = ImmutableMap.of(
        partitionKey, AttributeValue.builder().s(namespace).build(),
        sortKey, AttributeValue.builder().s(key).build()
    );
    return client.getItem(builder -> builder.tableName(tableName)
        .consistentRead(true)
        .key(keyMap)
    );
  }
  
  private Set<Map.Entry<String, String>> readExistingKeys(Iterable<VersionedDataKind<?>> kinds) {
    Set<Map.Entry<String, String>> keys = new HashSet<>();
    for (VersionedDataKind<?> kind: kinds) {
      QueryRequest req = makeQueryForKind(kind)
        .projectionExpression("#namespace, #key")
        .expressionAttributeNames(ImmutableMap.of(
            "#namespace", partitionKey, "#key", sortKey))
        .build();
      QueryIterable queryResults = client.queryPaginator(req);
      for (QueryResponse resp: queryResults) {
        for (Map<String, AttributeValue> item: resp.items()) {
          String namespace = item.get(partitionKey).s();
          String key = item.get(sortKey).s();
          keys.add(new AbstractMap.SimpleEntry<>(namespace, key));
        }
=======
    }

    @Override
    public void initInternal(Map<VersionedDataKind<?>, Map<String, ? extends VersionedData>> allData) {
      // Start by reading the existing keys; we will later delete any of these that weren't in allData.
      Set<Map.Entry<String, String>> unusedOldKeys = readExistingKeys(allData.keySet());
        
      List<WriteRequest> requests = new ArrayList<>();
      int numItems = 0;
      
      // Insert or update every provided item
      for (Map.Entry<VersionedDataKind<?>, Map<String, ? extends VersionedData>> entry: allData.entrySet()) {
        VersionedDataKind<?> kind = entry.getKey();
        for (VersionedData item: entry.getValue().values()) {         
          Map<String, AttributeValue> encodedItem = marshalItem(kind, item);
          requests.add(new WriteRequest(new PutRequest(encodedItem)));
          
          Map.Entry<String, String> combinedKey = new AbstractMap.SimpleEntry<>(
              namespaceForKind(kind), item.getKey());
          unusedOldKeys.remove(combinedKey);
          
          numItems++;
        }
      }
      
      // Now delete any previously existing items whose keys were not in the current data
      for (Map.Entry<String, String> combinedKey: unusedOldKeys) {
        if (!combinedKey.getKey().equals(initedKey())) {
          Map<String, AttributeValue> keys = ImmutableMap.of(
              partitionKey, new AttributeValue(combinedKey.getKey()),
              sortKey, new AttributeValue(combinedKey.getValue()));
          requests.add(new WriteRequest(new DeleteRequest(keys)));
        }
      }
      
      // Now set the special key that we check in initializedInternal()
      Map<String, AttributeValue> initedItem = ImmutableMap.of(
        partitionKey, new AttributeValue(initedKey()),
        sortKey, new AttributeValue(initedKey()));
      requests.add(new WriteRequest(new PutRequest(initedItem)));
      
      batchWriteRequests(client, tableName, requests);
      
      logger.info("Initialized table {} with {} items", tableName, numItems);
    }

    @Override
    public <T extends VersionedData> T upsertInternal(VersionedDataKind<T> kind, T item) {
        Map<String, AttributeValue> encodedItem = marshalItem(kind, item);
        
        if (updateHook != null) { // instrumentation for tests
          updateHook.run();
        }
        
        try {
          PutItemRequest put = new PutItemRequest(tableName, encodedItem);
          put.setConditionExpression("attribute_not_exists(#namespace) or attribute_not_exists(#key) or :version > #version");
          put.addExpressionAttributeNamesEntry("#namespace", partitionKey);
          put.addExpressionAttributeNamesEntry("#key", sortKey);
          put.addExpressionAttributeNamesEntry("#version", versionAttribute);
          put.addExpressionAttributeValuesEntry(":version", new AttributeValue().withN(String.valueOf(item.getVersion())));
          client.putItem(put);
        } catch (ConditionalCheckFailedException e) {
          // The item was not updated because there's a newer item in the database.
          // We must now read the item that's in the database and return it, so CachingStoreWrapper can cache it.
          return getInternal(kind, item.getKey());
        }
        
        return item;
    }

    @Override
    public boolean initializedInternal() {
    GetItemResult result = getItemByKeys(initedKey(), initedKey());
    return result.getItem() != null && result.getItem().size() > 0;
    }
    
    public void setUpdateHook(Runnable updateHook) {
      this.updateHook = updateHook;
    }
    
    private String prefixedNamespace(String base) {
      return prefix == null ? base : (prefix + ":" + base);
    }
    
    private String namespaceForKind(VersionedDataKind<?> kind) {
      return prefixedNamespace(kind.getNamespace());
    }
    
    private String initedKey() {
      return prefixedNamespace("$inited");
    }
    
    private QueryRequest makeQueryForKind(VersionedDataKind<?> kind) {
    Condition cond = new Condition();
      cond.setComparisonOperator(ComparisonOperator.EQ);
      cond.setAttributeValueList(ImmutableList.of(new AttributeValue(namespaceForKind(kind))));

      QueryRequest req = new QueryRequest(tableName);
      req.setConsistentRead(true);
      req.addKeyConditionsEntry(partitionKey, cond);
      return req;
    }
    
    private GetItemResult getItemByKeys(String namespace, String key) {
      Map<String, AttributeValue> keyMap = ImmutableMap.of(
        partitionKey, new AttributeValue(namespace),
        sortKey, new AttributeValue(key)
    );
      GetItemRequest req = new GetItemRequest(tableName, keyMap, true);
      return client.getItem(req);
    }
    
    private Set<Map.Entry<String, String>> readExistingKeys(Iterable<VersionedDataKind<?>> kinds) {
      Set<Map.Entry<String, String>> keys = new HashSet<>();
      for (VersionedDataKind<?> kind: kinds) {
        QueryRequest req = makeQueryForKind(kind);
        req.setProjectionExpression("#namespace, #key");
        req.addExpressionAttributeNamesEntry("#namespace", partitionKey);
        req.addExpressionAttributeNamesEntry("#key", sortKey);
        for (QueryResult result: paginateQuery(req)) {
          for (Map<String, AttributeValue> item: result.getItems()) {
            String namespace = item.get(partitionKey).getS();
            String key = item.get(sortKey).getS();
            keys.add(new AbstractMap.SimpleEntry<>(namespace, key));
          }
        }
      }
      return keys;
    }
    
    private Map<String, AttributeValue> marshalItem(VersionedDataKind<?> kind, VersionedData item) {
      String json = FeatureStoreHelpers.marshalJson(item);
      return ImmutableMap.of(
        partitionKey, new AttributeValue(namespaceForKind(kind)),
        sortKey, new AttributeValue(item.getKey()),
        versionAttribute, new AttributeValue().withN(String.valueOf(item.getVersion())),
        itemJsonAttribute, new AttributeValue(json)
      );
    }
    
    private <T extends VersionedData> T unmarshalItem(VersionedDataKind<T> kind, Map<String, AttributeValue> item) {
      if (item == null || item.size() == 0) {
        return null;
      }
      AttributeValue jsonAttr = item.get(itemJsonAttribute);
      if (jsonAttr == null || jsonAttr.getS() == null) {
        throw new IllegalStateException("DynamoDB map did not contain expected item string");
      }
      return FeatureStoreHelpers.unmarshalJson(kind, jsonAttr.getS());
    }
    
    Iterable<QueryResult> paginateQuery(final QueryRequest request) {
      return new Iterable<QueryResult>() {
        public Iterator<QueryResult> iterator() {
          return new QueryIterator(request);
        }
      };
    }
    
    private class QueryIterator implements Iterator<QueryResult> {
      private boolean eof;
      private QueryRequest request;
      
      QueryIterator(QueryRequest request) {
        this.request = request;
      }
      
    @Override
    public boolean hasNext() {
      return !eof;
    }

    @Override
    public QueryResult next() {
      if (eof) {
        return null;
      }
      QueryResult result = client.query(request);
      if (result.getLastEvaluatedKey() != null) {
        request.setExclusiveStartKey(result.getLastEvaluatedKey());
      } else {
        eof = true;
>>>>>>> e3375f95
      }
    }
<<<<<<< HEAD
    return keys;
  }
  
  private Map<String, AttributeValue> marshalItem(VersionedDataKind<?> kind, VersionedData item) {
    String json = FeatureStoreHelpers.marshalJson(item);
    return ImmutableMap.of(
        partitionKey, AttributeValue.builder().s(namespaceForKind(kind)).build(),
        sortKey, AttributeValue.builder().s(item.getKey()).build(),
        versionAttribute, AttributeValue.builder().n(String.valueOf(item.getVersion())).build(),
        itemJsonAttribute, AttributeValue.builder().s(json).build()
    );
  }
  
  private <T extends VersionedData> T unmarshalItem(VersionedDataKind<T> kind, Map<String, AttributeValue> item) {
    if (item == null || item.size() == 0) {
      return null;
    }
    AttributeValue jsonAttr = item.get(itemJsonAttribute);
    if (jsonAttr == null || jsonAttr.s() == null) {
      throw new IllegalStateException("DynamoDB map did not contain expected item string");
    }
    return FeatureStoreHelpers.unmarshalJson(kind, jsonAttr.s());
  }
  
  static void batchWriteRequests(DynamoDbClient client, String tableName, List<WriteRequest> requests) {
    int batchSize = 25;
    for (int i = 0; i < requests.size(); i += batchSize) {
      int limit = (i + batchSize < requests.size()) ? (i + batchSize) : requests.size();
      List<WriteRequest> batch = requests.subList(i, limit); 
      Map<String, List<WriteRequest>> batchMap = ImmutableMap.of(tableName, batch);
      client.batchWriteItem(builder -> builder.requestItems(batchMap));
    }
  }
=======
    }
    
    static void batchWriteRequests(AmazonDynamoDB client, String tableName, List<WriteRequest> requests) {
      int batchSize = 25;
      for (int i = 0; i < requests.size(); i += batchSize) {
        int limit = (i + batchSize < requests.size()) ? (i + batchSize) : requests.size();
        List<WriteRequest> batch = requests.subList(i, limit); 
        Map<String, List<WriteRequest>> batchMap = ImmutableMap.of(tableName, batch);
        client.batchWriteItem(batchMap);
      }
    }
>>>>>>> e3375f95
}<|MERGE_RESOLUTION|>--- conflicted
+++ resolved
@@ -78,11 +78,10 @@
     this.prefix = "".equals(prefix) ? null : prefix;
   }
   
-<<<<<<< HEAD
-	@Override
-	public void close() throws IOException {
-	  client.close();
-	}
+  @Override
+  public void close() throws IOException {
+    client.close();
+  }
 
   @Override
   public <T extends VersionedData> T getInternal(VersionedDataKind<T> kind, String key) {
@@ -95,24 +94,6 @@
     Map<String, T> itemsOut = new HashMap<>();
     for (QueryResponse resp: client.queryPaginator(makeQueryForKind(kind).build())) {
       for (Map<String, AttributeValue> item: resp.items()) {
-=======
-    @Override
-    public void close() throws IOException {
-      client.shutdown();
-    }
-
-    @Override
-    public <T extends VersionedData> T getInternal(VersionedDataKind<T> kind, String key) {
-        GetItemResult result = getItemByKeys(namespaceForKind(kind), key);
-        return unmarshalItem(kind, result.getItem());
-    }
-
-    @Override
-    public <T extends VersionedData> Map<String, T> getAllInternal(VersionedDataKind<T> kind) {
-      Map<String, T> itemsOut = new HashMap<>();
-    for (QueryResult result: paginateQuery(makeQueryForKind(kind))) {
-      for (Map<String, AttributeValue> item: result.getItems()) {
->>>>>>> e3375f95
         T itemOut = unmarshalItem(kind, item);
         if (itemOut != null) {
           itemsOut.put(itemOut.getKey(), itemOut);
@@ -120,7 +101,6 @@
       }
     }
     return itemsOut;
-<<<<<<< HEAD
   }
 
   @Override
@@ -201,21 +181,21 @@
     return resp.item() != null && resp.item().size() > 0;
   }
   
-	public void setUpdateHook(Runnable updateHook) {
-	  this.updateHook = updateHook;
-	}
-	
-	private String prefixedNamespace(String base) {
-	  return prefix == null ? base : (prefix + ":" + base);
-	}
-	
-	private String namespaceForKind(VersionedDataKind<?> kind) {
-	  return prefixedNamespace(kind.getNamespace());
-	}
-	
-	private String initedKey() {
-	  return prefixedNamespace("$inited");
-	}
+  public void setUpdateHook(Runnable updateHook) {
+    this.updateHook = updateHook;
+  }
+  
+  private String prefixedNamespace(String base) {
+    return prefix == null ? base : (prefix + ":" + base);
+  }
+  
+  private String namespaceForKind(VersionedDataKind<?> kind) {
+    return prefixedNamespace(kind.getNamespace());
+  }
+  
+  private String initedKey() {
+    return prefixedNamespace("$inited");
+  }
 
   private QueryRequest.Builder makeQueryForKind(VersionedDataKind<?> kind) {
     Map<String, Condition> keyConditions = ImmutableMap.of(
@@ -257,194 +237,8 @@
           String key = item.get(sortKey).s();
           keys.add(new AbstractMap.SimpleEntry<>(namespace, key));
         }
-=======
-    }
-
-    @Override
-    public void initInternal(Map<VersionedDataKind<?>, Map<String, ? extends VersionedData>> allData) {
-      // Start by reading the existing keys; we will later delete any of these that weren't in allData.
-      Set<Map.Entry<String, String>> unusedOldKeys = readExistingKeys(allData.keySet());
-        
-      List<WriteRequest> requests = new ArrayList<>();
-      int numItems = 0;
-      
-      // Insert or update every provided item
-      for (Map.Entry<VersionedDataKind<?>, Map<String, ? extends VersionedData>> entry: allData.entrySet()) {
-        VersionedDataKind<?> kind = entry.getKey();
-        for (VersionedData item: entry.getValue().values()) {         
-          Map<String, AttributeValue> encodedItem = marshalItem(kind, item);
-          requests.add(new WriteRequest(new PutRequest(encodedItem)));
-          
-          Map.Entry<String, String> combinedKey = new AbstractMap.SimpleEntry<>(
-              namespaceForKind(kind), item.getKey());
-          unusedOldKeys.remove(combinedKey);
-          
-          numItems++;
-        }
-      }
-      
-      // Now delete any previously existing items whose keys were not in the current data
-      for (Map.Entry<String, String> combinedKey: unusedOldKeys) {
-        if (!combinedKey.getKey().equals(initedKey())) {
-          Map<String, AttributeValue> keys = ImmutableMap.of(
-              partitionKey, new AttributeValue(combinedKey.getKey()),
-              sortKey, new AttributeValue(combinedKey.getValue()));
-          requests.add(new WriteRequest(new DeleteRequest(keys)));
-        }
-      }
-      
-      // Now set the special key that we check in initializedInternal()
-      Map<String, AttributeValue> initedItem = ImmutableMap.of(
-        partitionKey, new AttributeValue(initedKey()),
-        sortKey, new AttributeValue(initedKey()));
-      requests.add(new WriteRequest(new PutRequest(initedItem)));
-      
-      batchWriteRequests(client, tableName, requests);
-      
-      logger.info("Initialized table {} with {} items", tableName, numItems);
-    }
-
-    @Override
-    public <T extends VersionedData> T upsertInternal(VersionedDataKind<T> kind, T item) {
-        Map<String, AttributeValue> encodedItem = marshalItem(kind, item);
-        
-        if (updateHook != null) { // instrumentation for tests
-          updateHook.run();
-        }
-        
-        try {
-          PutItemRequest put = new PutItemRequest(tableName, encodedItem);
-          put.setConditionExpression("attribute_not_exists(#namespace) or attribute_not_exists(#key) or :version > #version");
-          put.addExpressionAttributeNamesEntry("#namespace", partitionKey);
-          put.addExpressionAttributeNamesEntry("#key", sortKey);
-          put.addExpressionAttributeNamesEntry("#version", versionAttribute);
-          put.addExpressionAttributeValuesEntry(":version", new AttributeValue().withN(String.valueOf(item.getVersion())));
-          client.putItem(put);
-        } catch (ConditionalCheckFailedException e) {
-          // The item was not updated because there's a newer item in the database.
-          // We must now read the item that's in the database and return it, so CachingStoreWrapper can cache it.
-          return getInternal(kind, item.getKey());
-        }
-        
-        return item;
-    }
-
-    @Override
-    public boolean initializedInternal() {
-    GetItemResult result = getItemByKeys(initedKey(), initedKey());
-    return result.getItem() != null && result.getItem().size() > 0;
-    }
-    
-    public void setUpdateHook(Runnable updateHook) {
-      this.updateHook = updateHook;
-    }
-    
-    private String prefixedNamespace(String base) {
-      return prefix == null ? base : (prefix + ":" + base);
-    }
-    
-    private String namespaceForKind(VersionedDataKind<?> kind) {
-      return prefixedNamespace(kind.getNamespace());
-    }
-    
-    private String initedKey() {
-      return prefixedNamespace("$inited");
-    }
-    
-    private QueryRequest makeQueryForKind(VersionedDataKind<?> kind) {
-    Condition cond = new Condition();
-      cond.setComparisonOperator(ComparisonOperator.EQ);
-      cond.setAttributeValueList(ImmutableList.of(new AttributeValue(namespaceForKind(kind))));
-
-      QueryRequest req = new QueryRequest(tableName);
-      req.setConsistentRead(true);
-      req.addKeyConditionsEntry(partitionKey, cond);
-      return req;
-    }
-    
-    private GetItemResult getItemByKeys(String namespace, String key) {
-      Map<String, AttributeValue> keyMap = ImmutableMap.of(
-        partitionKey, new AttributeValue(namespace),
-        sortKey, new AttributeValue(key)
-    );
-      GetItemRequest req = new GetItemRequest(tableName, keyMap, true);
-      return client.getItem(req);
-    }
-    
-    private Set<Map.Entry<String, String>> readExistingKeys(Iterable<VersionedDataKind<?>> kinds) {
-      Set<Map.Entry<String, String>> keys = new HashSet<>();
-      for (VersionedDataKind<?> kind: kinds) {
-        QueryRequest req = makeQueryForKind(kind);
-        req.setProjectionExpression("#namespace, #key");
-        req.addExpressionAttributeNamesEntry("#namespace", partitionKey);
-        req.addExpressionAttributeNamesEntry("#key", sortKey);
-        for (QueryResult result: paginateQuery(req)) {
-          for (Map<String, AttributeValue> item: result.getItems()) {
-            String namespace = item.get(partitionKey).getS();
-            String key = item.get(sortKey).getS();
-            keys.add(new AbstractMap.SimpleEntry<>(namespace, key));
-          }
-        }
-      }
-      return keys;
-    }
-    
-    private Map<String, AttributeValue> marshalItem(VersionedDataKind<?> kind, VersionedData item) {
-      String json = FeatureStoreHelpers.marshalJson(item);
-      return ImmutableMap.of(
-        partitionKey, new AttributeValue(namespaceForKind(kind)),
-        sortKey, new AttributeValue(item.getKey()),
-        versionAttribute, new AttributeValue().withN(String.valueOf(item.getVersion())),
-        itemJsonAttribute, new AttributeValue(json)
-      );
-    }
-    
-    private <T extends VersionedData> T unmarshalItem(VersionedDataKind<T> kind, Map<String, AttributeValue> item) {
-      if (item == null || item.size() == 0) {
-        return null;
-      }
-      AttributeValue jsonAttr = item.get(itemJsonAttribute);
-      if (jsonAttr == null || jsonAttr.getS() == null) {
-        throw new IllegalStateException("DynamoDB map did not contain expected item string");
-      }
-      return FeatureStoreHelpers.unmarshalJson(kind, jsonAttr.getS());
-    }
-    
-    Iterable<QueryResult> paginateQuery(final QueryRequest request) {
-      return new Iterable<QueryResult>() {
-        public Iterator<QueryResult> iterator() {
-          return new QueryIterator(request);
-        }
-      };
-    }
-    
-    private class QueryIterator implements Iterator<QueryResult> {
-      private boolean eof;
-      private QueryRequest request;
-      
-      QueryIterator(QueryRequest request) {
-        this.request = request;
-      }
-      
-    @Override
-    public boolean hasNext() {
-      return !eof;
-    }
-
-    @Override
-    public QueryResult next() {
-      if (eof) {
-        return null;
-      }
-      QueryResult result = client.query(request);
-      if (result.getLastEvaluatedKey() != null) {
-        request.setExclusiveStartKey(result.getLastEvaluatedKey());
-      } else {
-        eof = true;
->>>>>>> e3375f95
-      }
-    }
-<<<<<<< HEAD
+      }
+    }
     return keys;
   }
   
@@ -478,17 +272,4 @@
       client.batchWriteItem(builder -> builder.requestItems(batchMap));
     }
   }
-=======
-    }
-    
-    static void batchWriteRequests(AmazonDynamoDB client, String tableName, List<WriteRequest> requests) {
-      int batchSize = 25;
-      for (int i = 0; i < requests.size(); i += batchSize) {
-        int limit = (i + batchSize < requests.size()) ? (i + batchSize) : requests.size();
-        List<WriteRequest> batch = requests.subList(i, limit); 
-        Map<String, List<WriteRequest>> batchMap = ImmutableMap.of(tableName, batch);
-        client.batchWriteItem(batchMap);
-      }
-    }
->>>>>>> e3375f95
 }