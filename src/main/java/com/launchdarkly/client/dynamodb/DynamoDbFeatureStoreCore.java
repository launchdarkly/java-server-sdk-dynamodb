package com.launchdarkly.client.dynamodb;

import com.google.common.collect.ImmutableMap;
import com.launchdarkly.client.VersionedData;
import com.launchdarkly.client.VersionedDataKind;
import com.launchdarkly.client.utils.FeatureStoreCore;
import com.launchdarkly.client.utils.FeatureStoreHelpers;

import org.slf4j.Logger;
import org.slf4j.LoggerFactory;

import java.io.IOException;
import java.util.AbstractMap;
import java.util.ArrayList;
import java.util.HashMap;
import java.util.HashSet;
import java.util.List;
import java.util.Map;
import java.util.Set;

import software.amazon.awssdk.services.dynamodb.DynamoDbClient;
import software.amazon.awssdk.services.dynamodb.model.AttributeValue;
import software.amazon.awssdk.services.dynamodb.model.ComparisonOperator;
import software.amazon.awssdk.services.dynamodb.model.Condition;
import software.amazon.awssdk.services.dynamodb.model.ConditionalCheckFailedException;
import software.amazon.awssdk.services.dynamodb.model.GetItemResponse;
import software.amazon.awssdk.services.dynamodb.model.QueryRequest;
import software.amazon.awssdk.services.dynamodb.model.QueryResponse;
import software.amazon.awssdk.services.dynamodb.model.WriteRequest;
import software.amazon.awssdk.services.dynamodb.paginators.QueryIterable;

/**
 * Internal implementation of the DynamoDB feature store.
 * <p>
 * Implementation notes:
 * <ul>
 * 
 * <li> Feature flags, segments, and any other kind of entity the LaunchDarkly client may wish
 * to store, are all put in the same table. The only two required attributes are "key" (which
 * is present in all storeable entities) and "namespace" (a parameter from the client that is
 * used to disambiguate between flags and segments).
 *
 * <li> Because of DynamoDB's restrictions on attribute values (e.g. empty strings are not
 * allowed), the standard DynamoDB marshaling mechanism with one attribute per object property
 * is not used. Instead, the entire object is serialized to JSON and stored in a single
 * attribute, "item". The "version" property is also stored as a separate attribute since it
 * is used for updates.
 *
 * <li> Since DynamoDB doesn't have transactions, the init() method - which replaces the entire data
 * store - is not atomic, so there can be a race condition if another process is adding new data
 * via upsert(). To minimize this, we don't delete all the data at the start; instead, we update
 * the items we've received, and then delete all other items. That could potentially result in
 * deleting new data from another process, but that would be the case anyway if the init()
 * happened to execute later than the upsert(); we are relying on the fact that normally the
 * process that did the init() will also receive the new data shortly and do its own upsert().
 *
 * <li> DynamoDB has a maximum item size of 400KB. Since each feature flag or user segment is
 * stored as a single item, this mechanism will not work for extremely large flags or segments.
 * </ul>
 */
class DynamoDbFeatureStoreCore implements FeatureStoreCore {
  private static final Logger logger = LoggerFactory.getLogger(DynamoDbFeatureStoreCore.class);
  
  static final String partitionKey = "namespace";
  static final String sortKey = "key";
  private static final String versionAttribute = "version";
  private static final String itemJsonAttribute = "item";
  
  private final DynamoDbClient client;
  private final String tableName;
  private final String prefix;
  
  private Runnable updateHook;
  
  DynamoDbFeatureStoreCore(DynamoDbClient client, String tableName, String prefix) {
    this.client = client;
    this.tableName = tableName;
    this.prefix = "".equals(prefix) ? null : prefix;
  }
  
  @Override
  public void close() throws IOException {
    client.close();
  }

  @Override
<<<<<<< HEAD
  public <T extends VersionedData> T getInternal(VersionedDataKind<T> kind, String key) {
    GetItemResponse resp = getItemByKeys(namespaceForKind(kind), key);
    return unmarshalItem(kind, resp.item());
  }

  @Override
  public <T extends VersionedData> Map<String, T> getAllInternal(VersionedDataKind<T> kind) {
    Map<String, T> itemsOut = new HashMap<>();
    for (QueryResponse resp: client.queryPaginator(makeQueryForKind(kind).build())) {
      for (Map<String, AttributeValue> item: resp.items()) {
        T itemOut = unmarshalItem(kind, item);
=======
  public VersionedData getInternal(VersionedDataKind<?> kind, String key) {
      GetItemResult result = getItemByKeys(namespaceForKind(kind), key);
      return unmarshalItem(kind, result.getItem());
  }

  @Override
  public Map<String, VersionedData> getAllInternal(VersionedDataKind<?> kind) {
    Map<String, VersionedData> itemsOut = new HashMap<>();
    for (QueryResult result: paginateQuery(makeQueryForKind(kind))) {
      for (Map<String, AttributeValue> item: result.getItems()) {
        VersionedData itemOut = unmarshalItem(kind, item);
>>>>>>> 77c57338
        if (itemOut != null) {
          itemsOut.put(itemOut.getKey(), itemOut);
        }
      }
    }
    return itemsOut;
  }

  @Override
  public void initInternal(Map<VersionedDataKind<?>, Map<String, VersionedData>> allData) {
    // Start by reading the existing keys; we will later delete any of these that weren't in allData.
    Set<Map.Entry<String, String>> unusedOldKeys = readExistingKeys(allData.keySet());
    
    List<WriteRequest> requests = new ArrayList<>();
    int numItems = 0;
    
    // Insert or update every provided item
    for (Map.Entry<VersionedDataKind<?>, Map<String, VersionedData>> entry: allData.entrySet()) {
      VersionedDataKind<?> kind = entry.getKey();
      for (VersionedData item: entry.getValue().values()) {       
        Map<String, AttributeValue> encodedItem = marshalItem(kind, item);
        requests.add(WriteRequest.builder().putRequest(builder -> builder.item(encodedItem)).build());
        
        Map.Entry<String, String> combinedKey = new AbstractMap.SimpleEntry<>(
            namespaceForKind(kind), item.getKey());
        unusedOldKeys.remove(combinedKey);
        
        numItems++;
      }
    }
    
    // Now delete any previously existing items whose keys were not in the current data
    for (Map.Entry<String, String> combinedKey: unusedOldKeys) {
      if (!combinedKey.getKey().equals(initedKey())) {
        Map<String, AttributeValue> keys = ImmutableMap.of(
            partitionKey, AttributeValue.builder().s(combinedKey.getKey()).build(),
            sortKey, AttributeValue.builder().s(combinedKey.getValue()).build());
        requests.add(WriteRequest.builder().deleteRequest(builder -> builder.key(keys)).build());
      }
    }
    
    // Now set the special key that we check in initializedInternal()
    Map<String, AttributeValue> initedItem = ImmutableMap.of(
        partitionKey, AttributeValue.builder().s(initedKey()).build(),
        sortKey, AttributeValue.builder().s(initedKey()).build());
    requests.add(WriteRequest.builder().putRequest(builder -> builder.item(initedItem)).build());
    
    batchWriteRequests(client, tableName, requests);
    
    logger.info("Initialized table {} with {} items", tableName, numItems);
  }

  @Override
  public VersionedData upsertInternal(VersionedDataKind<?> kind, VersionedData item) {
    Map<String, AttributeValue> encodedItem = marshalItem(kind, item);
    
    if (updateHook != null) { // instrumentation for tests
      updateHook.run();
    }
    
    try {
      client.putItem(builder -> builder.tableName(tableName)
          .item(encodedItem)
          .conditionExpression("attribute_not_exists(#namespace) or attribute_not_exists(#key) or :version > #version")
          .expressionAttributeNames(ImmutableMap.of(
              "#namespace", partitionKey,
              "#key", sortKey,
              "#version", versionAttribute))
          .expressionAttributeValues(ImmutableMap.of(
              ":version", AttributeValue.builder().n(String.valueOf(item.getVersion())).build()))
      );
    } catch (ConditionalCheckFailedException e) {
      // The item was not updated because there's a newer item in the database.
      // We must now read the item that's in the database and return it, so CachingStoreWrapper can cache it.
      return getInternal(kind, item.getKey());
    }
    
    return item;
  }

  @Override
  public boolean initializedInternal() {
    GetItemResponse resp = getItemByKeys(initedKey(), initedKey());
    return resp.item() != null && resp.item().size() > 0;
  }
  
  public void setUpdateHook(Runnable updateHook) {
    this.updateHook = updateHook;
  }
  
  private String prefixedNamespace(String base) {
    return prefix == null ? base : (prefix + ":" + base);
  }
  
  private String namespaceForKind(VersionedDataKind<?> kind) {
    return prefixedNamespace(kind.getNamespace());
  }
  
  private String initedKey() {
    return prefixedNamespace("$inited");
  }

  private QueryRequest.Builder makeQueryForKind(VersionedDataKind<?> kind) {
    Map<String, Condition> keyConditions = ImmutableMap.of(
        partitionKey,
        Condition.builder()
          .comparisonOperator(ComparisonOperator.EQ)
          .attributeValueList(AttributeValue.builder().s(namespaceForKind(kind)).build())
          .build()
    );
    return QueryRequest.builder()
        .tableName(tableName)
        .consistentRead(true)
        .keyConditions(keyConditions);
  }
  
  private GetItemResponse getItemByKeys(String namespace, String key) {
    Map<String, AttributeValue> keyMap = ImmutableMap.of(
        partitionKey, AttributeValue.builder().s(namespace).build(),
        sortKey, AttributeValue.builder().s(key).build()
    );
    return client.getItem(builder -> builder.tableName(tableName)
        .consistentRead(true)
        .key(keyMap)
    );
  }
  
  private Set<Map.Entry<String, String>> readExistingKeys(Iterable<VersionedDataKind<?>> kinds) {
    Set<Map.Entry<String, String>> keys = new HashSet<>();
    for (VersionedDataKind<?> kind: kinds) {
      QueryRequest req = makeQueryForKind(kind)
        .projectionExpression("#namespace, #key")
        .expressionAttributeNames(ImmutableMap.of(
            "#namespace", partitionKey, "#key", sortKey))
        .build();
      QueryIterable queryResults = client.queryPaginator(req);
      for (QueryResponse resp: queryResults) {
        for (Map<String, AttributeValue> item: resp.items()) {
          String namespace = item.get(partitionKey).s();
          String key = item.get(sortKey).s();
          keys.add(new AbstractMap.SimpleEntry<>(namespace, key));
        }
      }
    }
    return keys;
  }
  
  private Map<String, AttributeValue> marshalItem(VersionedDataKind<?> kind, VersionedData item) {
    String json = FeatureStoreHelpers.marshalJson(item);
    return ImmutableMap.of(
        partitionKey, AttributeValue.builder().s(namespaceForKind(kind)).build(),
        sortKey, AttributeValue.builder().s(item.getKey()).build(),
        versionAttribute, AttributeValue.builder().n(String.valueOf(item.getVersion())).build(),
        itemJsonAttribute, AttributeValue.builder().s(json).build()
    );
  }
  
  private VersionedData unmarshalItem(VersionedDataKind<?> kind, Map<String, AttributeValue> item) {
    if (item == null || item.size() == 0) {
      return null;
    }
    AttributeValue jsonAttr = item.get(itemJsonAttribute);
    if (jsonAttr == null || jsonAttr.s() == null) {
      throw new IllegalStateException("DynamoDB map did not contain expected item string");
    }
    return FeatureStoreHelpers.unmarshalJson(kind, jsonAttr.s());
  }
  
  static void batchWriteRequests(DynamoDbClient client, String tableName, List<WriteRequest> requests) {
    int batchSize = 25;
    for (int i = 0; i < requests.size(); i += batchSize) {
      int limit = (i + batchSize < requests.size()) ? (i + batchSize) : requests.size();
      List<WriteRequest> batch = requests.subList(i, limit); 
      Map<String, List<WriteRequest>> batchMap = ImmutableMap.of(tableName, batch);
      client.batchWriteItem(builder -> builder.requestItems(batchMap));
    }
  }
}<|MERGE_RESOLUTION|>--- conflicted
+++ resolved
@@ -84,31 +84,17 @@
   }
 
   @Override
-<<<<<<< HEAD
-  public <T extends VersionedData> T getInternal(VersionedDataKind<T> kind, String key) {
+  public VersionedData getInternal(VersionedDataKind<?> kind, String key) {
     GetItemResponse resp = getItemByKeys(namespaceForKind(kind), key);
     return unmarshalItem(kind, resp.item());
   }
 
   @Override
-  public <T extends VersionedData> Map<String, T> getAllInternal(VersionedDataKind<T> kind) {
-    Map<String, T> itemsOut = new HashMap<>();
+  public Map<String, VersionedData> getAllInternal(VersionedDataKind<?> kind) {
+    Map<String, VersionedData> itemsOut = new HashMap<>();
     for (QueryResponse resp: client.queryPaginator(makeQueryForKind(kind).build())) {
       for (Map<String, AttributeValue> item: resp.items()) {
-        T itemOut = unmarshalItem(kind, item);
-=======
-  public VersionedData getInternal(VersionedDataKind<?> kind, String key) {
-      GetItemResult result = getItemByKeys(namespaceForKind(kind), key);
-      return unmarshalItem(kind, result.getItem());
-  }
-
-  @Override
-  public Map<String, VersionedData> getAllInternal(VersionedDataKind<?> kind) {
-    Map<String, VersionedData> itemsOut = new HashMap<>();
-    for (QueryResult result: paginateQuery(makeQueryForKind(kind))) {
-      for (Map<String, AttributeValue> item: result.getItems()) {
         VersionedData itemOut = unmarshalItem(kind, item);
->>>>>>> 77c57338
         if (itemOut != null) {
           itemsOut.put(itemOut.getKey(), itemOut);
         }
