--- conflicted
+++ resolved
@@ -119,12 +119,8 @@
   
   private DynamoDbFeatureStoreBuilder baseBuilder() {
     return DynamoDbComponents.dynamoDbFeatureStore(TABLE_NAME)
-<<<<<<< HEAD
-        .endpointAndRegion(DYNAMODB_ENDPOINT, Regions.US_EAST_1.name())
-=======
         .endpoint(DYNAMODB_ENDPOINT)
         .region(Region.US_EAST_1)
->>>>>>> 254c257c
         .caching(cached ? FeatureStoreCacheConfig.enabled().ttlSeconds(30) : FeatureStoreCacheConfig.disabled())
         .credentials(getTestCredentials());
   }
