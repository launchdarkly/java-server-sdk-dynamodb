package com.launchdarkly.client.dynamodb;

import com.google.common.collect.ImmutableMap;
import com.launchdarkly.client.FeatureStore;
import com.launchdarkly.client.FeatureStoreCaching;
import com.launchdarkly.client.FeatureStoreDatabaseTestBase;
import com.launchdarkly.client.utils.CachingStoreWrapper;

import java.net.URI;
import java.util.ArrayList;
import java.util.List;
import java.util.Map;

import static com.launchdarkly.client.dynamodb.DynamoDbFeatureStoreCore.partitionKey;
import static com.launchdarkly.client.dynamodb.DynamoDbFeatureStoreCore.sortKey;

import software.amazon.awssdk.auth.credentials.AwsBasicCredentials;
import software.amazon.awssdk.auth.credentials.AwsCredentialsProvider;
import software.amazon.awssdk.auth.credentials.StaticCredentialsProvider;
import software.amazon.awssdk.regions.Region;
import software.amazon.awssdk.services.dynamodb.DynamoDbClient;
import software.amazon.awssdk.services.dynamodb.model.AttributeDefinition;
import software.amazon.awssdk.services.dynamodb.model.AttributeValue;
import software.amazon.awssdk.services.dynamodb.model.CreateTableRequest;
import software.amazon.awssdk.services.dynamodb.model.DescribeTableRequest;
import software.amazon.awssdk.services.dynamodb.model.InternalServerErrorException;
import software.amazon.awssdk.services.dynamodb.model.KeySchemaElement;
import software.amazon.awssdk.services.dynamodb.model.KeyType;
import software.amazon.awssdk.services.dynamodb.model.ProvisionedThroughput;
import software.amazon.awssdk.services.dynamodb.model.ResourceNotFoundException;
import software.amazon.awssdk.services.dynamodb.model.ScalarAttributeType;
import software.amazon.awssdk.services.dynamodb.model.ScanResponse;
import software.amazon.awssdk.services.dynamodb.model.WriteRequest;
import software.amazon.awssdk.services.dynamodb.paginators.ScanIterable;

/**
 * Runs the standard database feature store test suite that's defined in the Java SDK.
 * <p>
 * Note that you must be running a local DynamoDB instance on port 8000 to run these tests.
 * The simplest way to do this is:
 * <pre>
 *     docker run -p 8000:8000 amazon/dynamodb-local
 * </pre>
 */
public class DynamoDbFeatureStoreTest extends FeatureStoreDatabaseTestBase<FeatureStore> {

  private static final String TABLE_NAME = "LD_DYNAMODB_TEST_TABLE";
  private static final URI DYNAMODB_ENDPOINT = URI.create("http://localhost:8000");

  public DynamoDbFeatureStoreTest(boolean cached) {
    super(cached);
    
    createTableIfNecessary();
  }
  
  @Override
  protected FeatureStore makeStore() {
    return baseBuilder().createFeatureStore();
  }
  
  @Override
  protected FeatureStore makeStoreWithPrefix(String prefix) {
    return baseBuilder().prefix(prefix).createFeatureStore();
  }
  
  @Override
  protected void clearAllData() {
    DynamoDbClient client = createTestClient();
    
    List<Map<String, AttributeValue>> itemsToDelete = new ArrayList<>();
    
    ScanIterable results = client.scanPaginator(builder -> builder.tableName(TABLE_NAME)
        .consistentRead(true)
        .projectionExpression("#namespace, #key")
        .expressionAttributeNames(ImmutableMap.of("#namespace", partitionKey, "#key", sortKey)));
    for (ScanResponse resp: results) {
      itemsToDelete.addAll(resp.items());
    }
    
    List<WriteRequest> requests = new ArrayList<>();
    for (Map<String, AttributeValue> item: itemsToDelete) {
      requests.add(WriteRequest.builder().deleteRequest(builder -> builder.key(item)).build());
    }
    
    DynamoDbFeatureStoreCore.batchWriteRequests(client, TABLE_NAME, requests);
  }
  
  @Override
  protected boolean setUpdateHook(FeatureStore storeUnderTest, final Runnable hook) {
    DynamoDbFeatureStoreCore core = (DynamoDbFeatureStoreCore)((CachingStoreWrapper)storeUnderTest).getCore();
    core.setUpdateHook(hook);
    return true;
  }
  
  private void createTableIfNecessary() {
    DynamoDbClient client = createTestClient();
    try {
      client.describeTable(DescribeTableRequest.builder().tableName(TABLE_NAME).build());
      return; // table exists
    } catch (ResourceNotFoundException e) {
      // fall through to code below - we'll create the table
    } catch (InternalServerErrorException e) {
      throw e;
    }
    
    CreateTableRequest request = CreateTableRequest.builder()
        .tableName(TABLE_NAME)
        .keySchema(
            KeySchemaElement.builder().attributeName(partitionKey).keyType(KeyType.HASH).build(),
            KeySchemaElement.builder().attributeName(sortKey).keyType(KeyType.RANGE).build()
        ).attributeDefinitions(
            AttributeDefinition.builder().attributeName(partitionKey).attributeType(ScalarAttributeType.S).build(),
            AttributeDefinition.builder().attributeName(sortKey).attributeType(ScalarAttributeType.S).build()
        ).provisionedThroughput(ProvisionedThroughput.builder().readCapacityUnits(1L).writeCapacityUnits(1L).build())
        .build();
    
    client.createTable(request);
  }
  
  private DynamoDbFeatureStoreBuilder baseBuilder() {
<<<<<<< HEAD
    return new DynamoDbFeatureStoreBuilder(TABLE_NAME)
        .endpoint(DYNAMODB_ENDPOINT)
        .region(Region.US_EAST_1)
=======
    return DynamoDbComponents.dynamoDbFeatureStore(TABLE_NAME)
        .endpointAndRegion(DYNAMODB_ENDPOINT, Regions.US_EAST_1.name())
>>>>>>> af51f640
        .caching(cached ? FeatureStoreCaching.enabled().ttlSeconds(30) : FeatureStoreCaching.disabled())
        .credentials(getTestCredentials());
  }
  
  private DynamoDbClient createTestClient() {
    return DynamoDbClient.builder()
        .endpointOverride(DYNAMODB_ENDPOINT)
        .region(Region.US_EAST_1)
        .credentialsProvider(getTestCredentials())
        .build();
  }
  
  private AwsCredentialsProvider getTestCredentials() {
    // The values here don't matter, it just expects us to provide something (since there may not be AWS
    // environment variables or config files where the tests are running)
    return StaticCredentialsProvider.create(AwsBasicCredentials.create("key", "secret"));
  }
}<|MERGE_RESOLUTION|>--- conflicted
+++ resolved
@@ -118,14 +118,9 @@
   }
   
   private DynamoDbFeatureStoreBuilder baseBuilder() {
-<<<<<<< HEAD
-    return new DynamoDbFeatureStoreBuilder(TABLE_NAME)
+    return DynamoDbComponents.dynamoDbFeatureStore(TABLE_NAME)
         .endpoint(DYNAMODB_ENDPOINT)
         .region(Region.US_EAST_1)
-=======
-    return DynamoDbComponents.dynamoDbFeatureStore(TABLE_NAME)
-        .endpointAndRegion(DYNAMODB_ENDPOINT, Regions.US_EAST_1.name())
->>>>>>> af51f640
         .caching(cached ? FeatureStoreCaching.enabled().ttlSeconds(30) : FeatureStoreCaching.disabled())
         .credentials(getTestCredentials());
   }
